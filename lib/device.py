--- conflicted
+++ resolved
@@ -139,15 +139,6 @@
         thispv = self.PV(attr)
         if not thispv.wait_for_connection():
             raise RuntimeError("'{0}' object could not connect to '{1}'"
-<<<<<<< HEAD
-                .format(self.__class__.__name__, attr))
-        if thispv.thispv.put(value,
-            wait=wait,
-            use_complete=use_complete,
-            timeout=timeout):
-            raise RuntimeError("'{0}' object could not put '{1}'"
-                .format(self.__class__.__name__, attr))
-=======
                 .format(self._prefix.strip("."), attr))
         if thispv.put(value,
             wait=wait,
@@ -155,7 +146,6 @@
             timeout=timeout) == -1:
             raise RuntimeError("'{0}' object could not put '{1}'"
                 .format(self._prefix.strip("."), attr))
->>>>>>> 25f972ca
 
     def get(self, attr, as_string=False, count=None):
         """get an attribute value,
